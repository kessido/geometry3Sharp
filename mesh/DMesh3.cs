--- conflicted
+++ resolved
@@ -126,7 +126,7 @@
             return vertices_refcount.isValid(vID) ?
                 new Vector3d(vertices[3 * vID], vertices[3 * vID + 1], vertices[3 * vID + 2]) : InvalidVertex;
         }
-<<<<<<< HEAD
+
 		public Vector3d GetVertexNormal(int vID) { 
 			return vertices_refcount.isValid(vID) ?
                 new Vector3d(normals[3 * vID], normals[3 * vID + 1], normals[3 * vID + 2]) : Vector3d.AxisY;
@@ -136,10 +136,7 @@
                 new Vector3d(colors[3 * vID], colors[3 * vID + 1], colors[3 * vID + 2]) : Vector3d.One;
 		}
 
-        public IReadOnlyCollection<int> GetVtxEdges(int vID) {
-=======
         public ReadOnlyCollection<int> GetVtxEdges(int vID) {
->>>>>>> 97d050eb
             return vertices_refcount.isValid(vID) ?
                 vertex_edges[vID].AsReadOnly() : null;
         }
