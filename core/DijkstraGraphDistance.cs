﻿using System;
using System.Collections.Generic;
using System.Linq;
using System.Text;
using System.Diagnostics;

namespace g3
{
    public class DijkstraGraphDistance
    {
        class GraphNode : DynamicPriorityQueueNode, IEquatable<GraphNode>
        {
            public int id;
            public GraphNode parent;
            public bool frozen;

            public bool Equals(GraphNode other)
            {
                return id == other.id;
            }
        }

        DynamicPriorityQueue<GraphNode> SparseQueue;
        SparseObjectList<GraphNode> SparseNodes;
        MemoryPool<GraphNode> SparseNodePool;


        struct GraphNodeStruct : IEquatable<GraphNodeStruct>
        {
            public int id;
            public int parent;
            public bool frozen;
            public float distance;

            public GraphNodeStruct(int id, int parent, float distance)
            {
                this.id = id; this.parent = parent; this.distance = distance; frozen = false;
            }

            public bool Equals(GraphNodeStruct other)
            {
                return id == other.id;
            }
            public static readonly GraphNodeStruct Zero = new GraphNodeStruct() { id = -1, parent = -1, distance = float.MaxValue, frozen = false };
        }


        IndexPriorityQueue DenseQueue;
        GraphNodeStruct[] DenseNodes;

        Func<int,bool> NodeFilterF;
        Func<int, int, float> NodeDistanceF;
        Func<int, IEnumerable<int>> NeighboursF;

        // maybe should be sparse array?
        List<int> Seeds;
        float max_value;

        public DijkstraGraphDistance(int nMaxID, bool bSparse,
            Func<int,bool> nodeFilterF,
            Func<int, int, float> nodeDistanceF,
            Func<int, IEnumerable<int>> neighboursF,
            IEnumerable<Vector2d> seeds = null                // these are pairs (index, seedval)
            )
        {
            NodeFilterF = nodeFilterF;
            NodeDistanceF = nodeDistanceF;
            NeighboursF = neighboursF;


            if (bSparse) {
                SparseQueue = new DynamicPriorityQueue<GraphNode>();
                SparseNodes = new SparseObjectList<GraphNode>(nMaxID, 0);
                SparseNodePool = new MemoryPool<GraphNode>();
            } else {
                DenseQueue = new IndexPriorityQueue(nMaxID);
                DenseNodes = new GraphNodeStruct[nMaxID];
            }

            Seeds = new List<int>();
            max_value = float.MinValue;
            if (seeds != null) {
                foreach (var v in seeds)
                    AddSeed((int)v.x, (float)v.y);
            }
        }


        public void Reset()
        {
            if ( SparseNodes != null ) {
                SparseQueue.Clear(false);
                SparseNodes.Clear();
                SparseNodePool.ReturnAll();

            } else {
                DenseQueue.Clear(false);
                Array.Clear(DenseNodes, 0, DenseNodes.Length);
            }

            Seeds = new List<int>();
            max_value = float.MinValue;
        }


        public void AddSeed(int id, float seed_dist)
        {
            if (SparseNodes != null) {
                GraphNode g = get_node(id);
                Debug.Assert(SparseQueue.Contains(g) == false);
                SparseQueue.Enqueue(g, seed_dist);
            } else {
                Debug.Assert(DenseQueue.Contains(id) == false);
                enqueue_node_dense(id, seed_dist);
            }
            Seeds.Add(id);
        }
        public bool IsSeed(int id)
        {
            return Seeds.Contains(id);
        }


        /// <summary>
        /// Compute distances from seeds to all other ids.
        /// </summary>
        public void Compute()
        {
            if (SparseNodes != null)
                Compute_Sparse();
            else
                Compute_Dense();
        }
        protected void Compute_Sparse()
        {
            while (SparseQueue.Count > 0) {
                GraphNode g = SparseQueue.Dequeue();
                max_value = Math.Max(g.priority, max_value);
                g.frozen = true;
                update_neighbours_sparse(g);
            }
        }
        protected void Compute_Dense()
        {
            while (DenseQueue.Count > 0) {
                float idx_priority = DenseQueue.FirstPriority;
                int idx = DenseQueue.Dequeue();
                GraphNodeStruct g = DenseNodes[idx];
                g.frozen = true;
                g.distance = max_value;
                DenseNodes[idx] = g;
                max_value = Math.Max(idx_priority, max_value);
                update_neighbours_dense(g.id);
            }
        }


        /// <summary>
        /// Compute distances that are less/equal to fMaxDistance from the seeds
        /// Terminates early, so Queue may not be empty
        /// </summary>
        public void ComputeToMaxDistance(float fMaxDistance)
        {
            if (SparseNodes != null)
                ComputeToMaxDistance_Sparse(fMaxDistance);
            else
                ComputeToMaxDistance_Dense(fMaxDistance);
        }
        protected void ComputeToMaxDistance_Sparse(float fMaxDistance)
        {
            while (SparseQueue.Count > 0) {
                GraphNode g = SparseQueue.Dequeue();
                max_value = Math.Max(g.priority, max_value);
                if (max_value > fMaxDistance)
                    return;
                g.frozen = true;
                update_neighbours_sparse(g);
            }
        }
        protected void ComputeToMaxDistance_Dense(float fMaxDistance)
        {
            while (DenseQueue.Count > 0) {
                float idx_priority = DenseQueue.FirstPriority;
                max_value = Math.Max(idx_priority, max_value);
                if (max_value > fMaxDistance)
                    return;
                int idx = DenseQueue.Dequeue();
                GraphNodeStruct g = DenseNodes[idx];
                g.frozen = true;
                g.distance = max_value;
                DenseNodes[idx] = g;
                update_neighbours_dense(g.id);
            }
        }


        /// <summary>
        /// Get the maximum distance encountered during the Compute()
        /// </summary>
        public float MaxDistance {
            get { return max_value; }
        }


        /// <summary>
        /// Get the computed distance at node id
        /// </summary>
        public float GetDistance(int id)
        {
            if (SparseNodes != null) {
                GraphNode g = SparseNodes[id];
                if (g == null)
                    return float.MaxValue;
                return g.priority;
            } else {
                GraphNodeStruct g = DenseNodes[id];
                return g.distance;
            }
        }




        GraphNode get_node(int id)
        {
            GraphNode g = SparseNodes[id];
            if (g == null) {
                //g = new GraphNode() { id = id, parent = null, frozen = false };
                g = SparseNodePool.Allocate();
                g.id = id; g.parent = null; g.frozen = false;
                SparseNodes[id] = g;
            }
            return g;
        }



        void update_neighbours_sparse(GraphNode parent)
        {
            float cur_dist = parent.priority;
            foreach (int nbr_id in NeighboursF(parent.id)) {
<<<<<<< HEAD
=======
                if (NodeFilterF(nbr_id) == false)
                    continue;

                float nbr_dist = NodeDistanceF(parent.id, nbr_id) + cur_dist;
>>>>>>> bde7cbe1
                GraphNode nbr = get_node(nbr_id);
                if (nbr.frozen)
                    continue;

                float nbr_dist = NodeDistanceF(parent.id, nbr_id) + cur_dist;
                if (SparseQueue.Contains(nbr)) {
                    if (nbr_dist < nbr.priority) {
                        nbr.parent = parent;
                        SparseQueue.Update(nbr, nbr_dist);
                    }
                } else {
                    SparseQueue.Enqueue(nbr, nbr_dist);
                }
            }
        }




        void enqueue_node_dense(int id, float dist)
        {
            GraphNodeStruct g = new GraphNodeStruct(id, -1, dist);
            DenseNodes[id] = g;
            DenseQueue.Enqueue(id, dist);
        }

        void update_neighbours_dense(int parent_id)
        {
            GraphNodeStruct g = DenseNodes[parent_id];
            float cur_dist = g.distance;
            foreach (int nbr_id in NeighboursF(parent_id)) {
<<<<<<< HEAD
=======
                if (NodeFilterF(nbr_id) == false)
                    continue;

                float nbr_dist = NodeDistanceF(parent_id, nbr_id) + cur_dist;
>>>>>>> bde7cbe1
                GraphNodeStruct nbr = DenseNodes[nbr_id];
                if (nbr.frozen)
                    continue;

                float nbr_dist = NodeDistanceF(parent_id, nbr_id) + cur_dist;
                if (DenseQueue.Contains(nbr_id)) {
                    if (nbr_dist < nbr.distance) {
                        nbr.parent = parent_id;
                        DenseQueue.Update(nbr_id, nbr_dist);
                        DenseNodes[nbr_id] = nbr;
                    }
                } else {
                    enqueue_node_dense(nbr_id, nbr_dist);
                }
            }
        }






    }
}<|MERGE_RESOLUTION|>--- conflicted
+++ resolved
@@ -239,13 +239,9 @@
         {
             float cur_dist = parent.priority;
             foreach (int nbr_id in NeighboursF(parent.id)) {
-<<<<<<< HEAD
-=======
                 if (NodeFilterF(nbr_id) == false)
                     continue;
 
-                float nbr_dist = NodeDistanceF(parent.id, nbr_id) + cur_dist;
->>>>>>> bde7cbe1
                 GraphNode nbr = get_node(nbr_id);
                 if (nbr.frozen)
                     continue;
@@ -277,13 +273,9 @@
             GraphNodeStruct g = DenseNodes[parent_id];
             float cur_dist = g.distance;
             foreach (int nbr_id in NeighboursF(parent_id)) {
-<<<<<<< HEAD
-=======
                 if (NodeFilterF(nbr_id) == false)
                     continue;
 
-                float nbr_dist = NodeDistanceF(parent_id, nbr_id) + cur_dist;
->>>>>>> bde7cbe1
                 GraphNodeStruct nbr = DenseNodes[nbr_id];
                 if (nbr.frozen)
                     continue;
